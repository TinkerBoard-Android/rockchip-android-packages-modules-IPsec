// Copyright 2018 The Android Open Source Project
//
// Licensed under the Apache License, Version 2.0 (the "License");
// you may not use this file except in compliance with the License.
// You may obtain a copy of the License at
//
//      http://www.apache.org/licenses/LICENSE-2.0
//
// Unless required by applicable law or agreed to in writing, software
// distributed under the License is distributed on an "AS IS" BASIS,
// WITHOUT WARRANTIES OR CONDITIONS OF ANY KIND, either express or implied.
// See the License for the specific language governing permissions and
// limitations under the License.

java_sdk_library {
    name: "android.net.ipsec.ike",
    installable: true,
    sdk_version: "module_current",

    aidl: {
        local_include_dirs: ["src/java"],
    },
    srcs: [":ike-srcs"],

    static_libs: [
        "ike-internals",
    ],

    libs: [
        "unsupportedappusage",
        "framework-annotations-lib",
        "framework-telephony-stubs",
    ],

    api_packages: [
        "android.net.eap",
        "android.net.ipsec.ike",
        "android.net.ipsec.ike.exceptions",
    ],

    // Shared filegroups of BouncyCastle and frameworks are jar-jar'ed to avoid
    // being overwritten by the frameworks class copies.
    jarjar_rules: "jarjar-rules-shared.txt",

    plugins: ["java_api_finder"],

    hostdex: true, // for hiddenapi check
    apex_available: [
        "com.android.ipsec",
        "test_com.android.ipsec",
    ],
}

filegroup {
    name: "ike-srcs",
    srcs: [
        "src/java/**/*.java",
        ":bouncycastle_ike_digests",
        ":framework-ike-shared-srcs",
    ],
}

filegroup {
    name: "ike-api-srcs",
    srcs: ["src/java/android/**/*.java"],
    path: "src/java/",
}

// Provides internal classes needed to build the ike sources.
//
// TODO(b/152328618) - Add dependency on bouncycastle_ike_digests code.
java_library {
    name: "ike-internals",
    apex_available: [
        "com.android.ipsec",
        "test_com.android.ipsec",
    ],
    sdk_version: "core_current",
}

java_library {
    name: "ike_test",
    installable: false, // Used only for testing; never installed alone.
    srcs: [":ike-srcs"],
    libs: ["unsupportedappusage"],
    static_libs: ["ike-internals"],

    // Shared filegroups of BouncyCastle and frameworks are jar-jar'ed to avoid
    // being overwritten by the frameworks class copies.
    jarjar_rules: "jarjar-rules-shared.txt",
}

stubs_defaults {
    name: "ike-stubs-defaults",
    srcs: [":ike-api-srcs"],
}

droidstubs {
    name: "android.net.ipsec.ike.api.sources.module_libs_api",
    defaults: [
        "framework-module-api-defaults-module_libs_api",
        "ike-stubs-defaults",
    ],
}

droidstubs {
    name: "android.net.ipsec.ike.stubs.sources.module_libs_api",
    defaults: [
        "framework-module-stubs-defaults-module_libs_api",
        "ike-stubs-defaults",
    ],
}

java_library {
    name: "android.net.ipsec.ike.stubs.module_libs_api",
    srcs: [":android.net.ipsec.ike.stubs.sources.module_libs_api"],
<<<<<<< HEAD
    defaults: ["framework-module-stubs-lib-defaults-module_libs_api"],
}
=======
    sdk_version: "module_current",
}
>>>>>>> 9880fe9c
<|MERGE_RESOLUTION|>--- conflicted
+++ resolved
@@ -114,10 +114,5 @@
 java_library {
     name: "android.net.ipsec.ike.stubs.module_libs_api",
     srcs: [":android.net.ipsec.ike.stubs.sources.module_libs_api"],
-<<<<<<< HEAD
     defaults: ["framework-module-stubs-lib-defaults-module_libs_api"],
-}
-=======
-    sdk_version: "module_current",
-}
->>>>>>> 9880fe9c
+}