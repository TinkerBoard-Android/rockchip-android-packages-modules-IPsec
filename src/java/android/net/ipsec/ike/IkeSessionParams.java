--- conflicted
+++ resolved
@@ -82,11 +82,6 @@
     /**
      * Indicates any remote (server) identity is accepted even if it is different from what has been
      * configured.
-<<<<<<< HEAD
-     *
-     * @hide
-=======
->>>>>>> 2c54b5ed
      */
     public static final int IKE_OPTION_ACCEPT_ANY_REMOTE_ID = 0;
 
@@ -239,11 +234,7 @@
         return mSoftLifetimeSec;
     }
 
-<<<<<<< HEAD
-    /** Checks if the given IKE Session negotiation option is set @hide */
-=======
     /** Checks if the given IKE Session negotiation option is set */
->>>>>>> 2c54b5ed
     public boolean hasIkeOption(@IkeOption int ikeOption) {
         validateIkeOptionOrThrow(ikeOption);
         return (mIkeOptions & getOptionBitValue(ikeOption)) != 0;
@@ -776,10 +767,6 @@
          *
          * @param ikeOption the option to be enabled.
          * @return Builder this, to facilitate chaining.
-<<<<<<< HEAD
-         * @hide
-=======
->>>>>>> 2c54b5ed
          */
         @NonNull
         public Builder addIkeOption(@IkeOption int ikeOption) {
@@ -793,10 +780,6 @@
          *
          * @param ikeOption the option to be disabled.
          * @return Builder this, to facilitate chaining.
-<<<<<<< HEAD
-         * @hide
-=======
->>>>>>> 2c54b5ed
          */
         @NonNull
         public Builder removeIkeOption(@IkeOption int ikeOption) {
