/*
 * Copyright (C) 2019 The Android Open Source Project
 *
 * Licensed under the Apache License, Version 2.0 (the "License");
 * you may not use this file except in compliance with the License.
 * You may obtain a copy of the License at
 *
 *      http://www.apache.org/licenses/LICENSE-2.0
 *
 * Unless required by applicable law or agreed to in writing, software
 * distributed under the License is distributed on an "AS IS" BASIS,
 * WITHOUT WARRANTIES OR CONDITIONS OF ANY KIND, either express or implied.
 * See the License for the specific language governing permissions and
 * limitations under the License.
 */

package android.net.ipsec.ike;

import android.annotation.IntRange;
import android.annotation.NonNull;
import android.annotation.SystemApi;

import java.util.Objects;

/**
 * TransportModeChildSessionParams represents proposed configurations for negotiating a transport
 * mode Child Session.
 *
 * @hide
 */
@SystemApi
public final class TransportModeChildSessionParams extends ChildSessionParams {
    private TransportModeChildSessionParams(
            IkeTrafficSelector[] inboundTs,
            IkeTrafficSelector[] outboundTs,
            ChildSaProposal[] proposals,
            int hardLifetimeSec,
            int softLifetimeSec) {
        super(
                inboundTs,
                outboundTs,
                proposals,
                hardLifetimeSec,
                softLifetimeSec,
                true /*isTransport*/);
    }

    /**
     * This class can be used to incrementally construct a {@link TransportModeChildSessionParams}.
     */
    public static final class Builder extends ChildSessionParams.Builder {
        /** Create a Builder for negotiating a transport mode Child Session. */
        public Builder() {
            super();
        }

        /**
         * Adds a Child SA proposal to the {@link TransportModeChildSessionParams} being built.
         *
         * @param proposal Child SA proposal.
         * @return Builder this, to facilitate chaining.
         */
        @NonNull
        public Builder addSaProposal(@NonNull ChildSaProposal proposal) {
            addProposal(proposal);
            return this;
        }

        /**
         * Adds an inbound {@link IkeTrafficSelector} to the {@link TransportModeChildSessionParams}
         * being built.
         *
         * <p>This method allows callers to limit the inbound traffic transmitted over the Child
<<<<<<< HEAD
         * Session to the given range. the IKE server may further narrow the range. Callers should
=======
         * Session to the given range. The IKE server may further narrow the range. Callers should
>>>>>>> 8598aae2
         * refer to {@link ChildSessionConfiguration} for the negotiated traffic selectors.
         *
         * <p>If no inbound {@link IkeTrafficSelector} is provided, a default value will be used
         * that covers all IP addresses and ports.
         *
         * @param trafficSelector the inbound {@link IkeTrafficSelector}.
         * @return Builder this, to facilitate chaining.
         */
        @NonNull
        public Builder addInboundTrafficSelectors(@NonNull IkeTrafficSelector trafficSelector) {
            Objects.requireNonNull(trafficSelector, "Required argument not provided");
            addInboundTs(trafficSelector);
            return this;
        }

        /**
         * Adds an outbound {@link IkeTrafficSelector} to the {@link
         * TransportModeChildSessionParams} being built.
         *
         * <p>This method allows callers to limit the outbound traffic transmitted over the Child
<<<<<<< HEAD
         * Session to the given range. the IKE server may further narrow the range. Callers should
=======
         * Session to the given range. The IKE server may further narrow the range. Callers should
>>>>>>> 8598aae2
         * refer to {@link ChildSessionConfiguration} for the negotiated traffic selectors.
         *
         * <p>If no outbound {@link IkeTrafficSelector} is provided, a default value will be used
         * that covers all IP addresses and ports.
         *
         * @param trafficSelector the outbound {@link IkeTrafficSelector}.
         * @return Builder this, to facilitate chaining.
         */
        @NonNull
        public Builder addOutboundTrafficSelectors(@NonNull IkeTrafficSelector trafficSelector) {
            Objects.requireNonNull(trafficSelector, "Required argument not provided");
            addOutboundTs(trafficSelector);
            return this;
        }

        /**
         * Sets hard and soft lifetimes.
         *
         * <p>Lifetimes will not be negotiated with the remote IKE server.
         *
         * @param hardLifetimeSeconds number of seconds after which Child SA will expire. Defaults
         *     to 7200 seconds (2 hours). Considering IPsec packet lifetime, IKE library requires
         *     hard lifetime to be a value from 300 seconds (5 minutes) to 14400 seconds (4 hours),
         *     inclusive.
         * @param softLifetimeSeconds number of seconds after which Child SA will request rekey.
         *     Defaults to 3600 seconds (1 hour). MUST be at least 120 seconds (2 minutes), and at
         *     least 60 seconds (1 minute) shorter than the hard lifetime.
         */
        @NonNull
        public Builder setLifetimeSeconds(
                @IntRange(
                                from = CHILD_HARD_LIFETIME_SEC_MINIMUM,
                                to = CHILD_HARD_LIFETIME_SEC_MAXIMUM)
                        int hardLifetimeSeconds,
                @IntRange(
                                from = CHILD_SOFT_LIFETIME_SEC_MINIMUM,
                                to = CHILD_HARD_LIFETIME_SEC_MAXIMUM)
                        int softLifetimeSeconds) {
            validateAndSetLifetime(hardLifetimeSeconds, softLifetimeSeconds);
            mHardLifetimeSec = hardLifetimeSeconds;
            mSoftLifetimeSec = softLifetimeSeconds;
            return this;
        }

        /**
         * Validates and builds the {@link TransportModeChildSessionParams}.
         *
         * @return the validated {@link TransportModeChildSessionParams}.
         */
        @NonNull
        public TransportModeChildSessionParams build() {
            addDefaultTsIfNotConfigured();
            validateOrThrow();

            return new TransportModeChildSessionParams(
                    mInboundTsList.toArray(new IkeTrafficSelector[0]),
                    mOutboundTsList.toArray(new IkeTrafficSelector[0]),
                    mSaProposalList.toArray(new ChildSaProposal[0]),
                    mHardLifetimeSec,
                    mSoftLifetimeSec);
        }
    }
}<|MERGE_RESOLUTION|>--- conflicted
+++ resolved
@@ -71,11 +71,7 @@
          * being built.
          *
          * <p>This method allows callers to limit the inbound traffic transmitted over the Child
-<<<<<<< HEAD
-         * Session to the given range. the IKE server may further narrow the range. Callers should
-=======
          * Session to the given range. The IKE server may further narrow the range. Callers should
->>>>>>> 8598aae2
          * refer to {@link ChildSessionConfiguration} for the negotiated traffic selectors.
          *
          * <p>If no inbound {@link IkeTrafficSelector} is provided, a default value will be used
@@ -96,11 +92,7 @@
          * TransportModeChildSessionParams} being built.
          *
          * <p>This method allows callers to limit the outbound traffic transmitted over the Child
-<<<<<<< HEAD
-         * Session to the given range. the IKE server may further narrow the range. Callers should
-=======
          * Session to the given range. The IKE server may further narrow the range. Callers should
->>>>>>> 8598aae2
          * refer to {@link ChildSessionConfiguration} for the negotiated traffic selectors.
          *
          * <p>If no outbound {@link IkeTrafficSelector} is provided, a default value will be used
