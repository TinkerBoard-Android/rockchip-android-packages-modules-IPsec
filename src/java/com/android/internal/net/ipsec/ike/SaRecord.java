--- conflicted
+++ resolved
@@ -178,19 +178,6 @@
     }
 
     /** Package private */
-<<<<<<< HEAD
-    LocalRequest getFutureRekeyEvent() {
-        return mFutureRekeyEvent;
-    }
-
-    /** Reschedule rekey */
-    public void rescheduleRekey(long retryDelayMs) {
-        // TODO(b/149058810): Schedule rekey using alarm manager
-    }
-
-    /** Package private */
-=======
->>>>>>> 76fc5ba2
     @VisibleForTesting
     static void setSaRecordHelper(ISaRecordHelper helper) {
         sSaRecordHelper = helper;
